\documentclass[letterpaper,compsoc,onecolumn,twoside]{IEEEtran}
\thispagestyle{empty}
\pagestyle{empty}
\usepackage[utf8]{inputenc}
\usepackage{parskip}
\usepackage{static/status}

\begin{document}

\null
\vfill

\section*{%
{{proceedings['title']['full']}}}

%Edited by {{proceedings['editor'][0]}} and {{proceedings['editor'][1]}}.

Edited by {{if len(proceedings['editor']) <=2:}}
  {{' and '.join(proceedings['editor'])}}%
{{else}}
  {{', '.join(proceedings['editor'][:-1] + ['and ' + proceedings['editor'][-1],])}}%
{{endif}}.

\bigskip

{{proceedings['title']['acronym']}} {{proceedings['year']}}\\
{{proceedings['location']}}\\
{{proceedings['dates']}}, {{proceedings['year']}}

\bigskip
\bigskip

Copyright \copyright{ {{ proceedings['year']}}}. {{for line in proceedings['copyright']['proceedings']}}
{{line}}

{{endfor}}

\bigskip
\bigskip

% ISBN-13: {{proceedings['isbn']}}
ISSN:{{series['xref']['issn']}}\\
https://doi.org/{{proceedings['doi']}}\\

\bigskip
\bigskip

<<<<<<< HEAD
% ISBN-13: {{proceedings['isbn']}}

=======
>>>>>>> a356afc3
\end{document}<|MERGE_RESOLUTION|>--- conflicted
+++ resolved
@@ -45,9 +45,4 @@
 \bigskip
 \bigskip
 
-<<<<<<< HEAD
-% ISBN-13: {{proceedings['isbn']}}
-
-=======
->>>>>>> a356afc3
 \end{document}