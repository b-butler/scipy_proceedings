--- conflicted
+++ resolved
@@ -133,11 +133,7 @@
 The user interface provides "physics-based" abstractions (e.g. "atoms", "bonds", "molecules") of the data that can be easily manipulated by the user.
 It hides the complexity of accessing data and frees the user from having to implement the details of different trajectory and topology file formats (which by themselves are often only poorly documented and just adhere to certain "community expectations" that can be difficult to understand for outsiders).
 
-<<<<<<< HEAD
-The user interface and modular design work equally well in complex scripted workflows, as foundations for other packages like ENCORE_ :cite:`Tiberti:2015fk` and ProtoMD_ :cite:`Somogyi:2016aa`, and for interactive and rapid prototyping work in IPython/Jupyter notebooks, especially together with molecular visualization provided by nglview_ and time series analysis with pandas_.
-=======
-The user interface and modular design work equally well in complex scripted workflows, as foundations for other packages like ENCORE_ :cite:`Tiberti:2015fk` and ProtoMD_ :cite:`Somogyi:2016aa`, and for interactive and rapid prototyping work in IPython_ :cite:`Perez2007` / Jupyter_ notebooks, especially together with molecular visualization provided by nglview_ and time series analysis with pandas_ :cite:`McKinney2010`.
->>>>>>> b6aeef75
+The user interface and modular design work equally well in complex scripted workflows, as foundations for other packages like ENCORE_ :cite:`Tiberti:2015fk` and ProtoMD_ :cite:`Somogyi:2016aa`, and for interactive and rapid prototyping work in IPython_ :cite:`Perez2007`/Jupyter_ notebooks, especially together with molecular visualization provided by nglview_ and time series analysis with pandas_ :cite:`McKinney2010`.
 Since the original publication :cite:`Michaud-Agrawal:2011fu`, improvements in speed and data structures make it now possible to work with terabyte-sized trajectories containing up to ~10 million particles.
 MDAnalysis also comes with specialized analysis classes in the MDAnalysis.analysis module that are unique to MDAnalysis such as LeafletFinder a graph-based algorithm for the analysis of lipid bilayers :cite:`Michaud-Agrawal:2011fu` or Path Similarity Analysis for the quantitative comparison of macromolecular conformational changes :cite:`Seyler:2015fk`.
 
@@ -246,45 +242,25 @@
 Analysis Module
 ---------------
 
-<<<<<<< HEAD
-In the MDAnalysis.analysis module we provide a large variety of standard analysis algorithms, like RMSD, alignment :cite:`PuLiu_FastRMSD_2010`, native contacts :cite:`Best2013,Franklin2007`, as well as unique algorithms, like the LeaftleftFinder :cite:`Michaud-Agrawal:2011fu` and Path Similarity Analysis :cite:`Seyler:2015fk`.
+In the ``MDAnalysis.analysis`` module we provide a large variety of standard analysis algorithms, like RMSD, alignment :cite:`PuLiu_FastRMSD_2010`, native contacts :cite:`Best2013,Franklin2007`, as well as unique algorithms, like the ``LeaftleftFinder`` :cite:`Michaud-Agrawal:2011fu` and Path Similarity Analysis (``PSA``) :cite:`Seyler:2015fk`.
 Historically these algorithms were contributed by various researchers as individual modules to satisfy their own needs but this lead to some fragmentation in the user interface.
 We have recently started to unify the interface to the different algorithms with an `AnalysisBase` class.
 Currently ``PersistenceLength``, ``InterRDF``, ``LinearDensity`` and ``Contacts`` analysis have been ported.
-``PersistenceLength`` calculates the persistence length of a polymer, ``InterRDF`` calculates the pairwise radial distribution function inside of a molecule, ``LinearDensity`` generates a density along a given exis and ``Contacts`` analysis native contacts, as desribed in more detail below.
-=======
-In the MDAnalysis.analysis module we provide a large variety of standard analysis algorithms, like RMSD, alignment :cite:`PuLiu_FastRMSD_2010`, native contacts :cite:`Best2013,Franklin2007`, as well as unique algorithms, like LeaftleftFinder :cite:`Michaud-Agrawal:2011fu` and Path Similarity Analysis :cite:`Seyler:2015fk`.
-Historically these algorithms were contributed by various researchers as individual modules to satisfy their own needs but this lead to some fragmentation in the user interface of these modules.
-We have recently started to unify the interface to the different algorithms with an `AnalysisBase` class.
-Currently PersistenceLength, InterRDF, LinearDensity and Contacts analysis have been ported.
-PersistenceLength calculates the persistence length of a polymer, InterRDF calculates the pairwise radial distribution function inside of a molecule, LinearDensity generates a density along a given axis and Contacts analysis native contacts, as desribed in more detail below.
->>>>>>> b6aeef75
-If applicable we also strive to make the API's to the algorithms generic.
+``PersistenceLength`` calculates the persistence length of a polymer, ``InterRDF`` calculates the pairwise radial distribution function inside of a molecule, ``LinearDensity`` generates a density along a given exis and ``Contacts`` analysis native contacts, as described in more detail below.
+The API to these different algorithms is being unified with a common ``AnalysisBase`` class, with an emphasis on keeping it as generic and universal as possible so that it becomes easy to, for instance, parallelize analysis.
 Most other tools hand the user analysis algorithms as black boxes.
-We want to avoid that and allow the user to adapt an analysis to his/her needs.
-
-<<<<<<< HEAD
+We want to avoid that and allow the user to adapt an analysis to their needs.
+
 The new ``Contacts`` class is a good example a generic API that allows easy adaptations of algorithms while still offering an easy setup for standard analysis types.
 The ``Contacts`` class is calculating a contact map for atoms in a frame and compares it with a reference map using different metrics.
 The used metric then decides which quantity is measued.
-A common quantity of interest is the fraction of native contacts, native contacts are all atoms that are nearby in the reference.
-For native contacts there exists two metrics :cite:`Best2013,Franklin2007` and we default to the later.
+A common quantity is the fraction of native contacts, where native contacts are all atompairs that are close to each other in a reference structure.
+The fraction of native contacts is often used in protein folding to determine when a protein is folded.
+For native contacts two major types of metrics are considered: ones based on differentiable functions :cite:`Best2013` and ones based on hard cut-offs  :cite:`Franklin2007` (which we set as the default implementation).
 We have designed the API to choose between the two metrics and pass user defined functions to develop new metrics or measure other quantities.
-This generic interface allowed us to implement a q1q2 analysis :cite:`Franklin2007` on top of the ``Contacts`` class.
+This generic interface allowed us to implement a "q1q2" analysis :cite:`Franklin2007` on top of the ``Contacts`` class.
 Below is incomplete code example that shows how to implement a q1q2 analysis, the default value for the *method* kwarg is overwriten with a user defined method *radius_cut_q*.
 A more detailed explanatain can be found in the docs.
-=======
-The new Contacts class is a good example of a generic API that allows easy adaptations of algorithms while still offering an intuitive interface for the standard analysis.
-The Contacts class is calculating a contact map for atoms in a frame and compares it with a reference map using different metrics.
-The used metric then decides which quantity is measured.
-A common quantity is the fraction of native contacts, native contacts are all atompairs that are close to each other in a reference frame.
-The fraction of native contacts is often used in protein folding to determine when a protein is folded.
-For the fraction of native contacts there exists two metrics :cite:`Best2013` and :cite:`Franklin2007`, we default to the later.
-We have designed the API to choose between the two metrics and pass user defined functions to develop new metrics or measure other quantities.
-This generic interface allowed us to implement a q1q2 analysis :cite:`Franklin2007` on top of the Contacts class.
-Below is incomplete code example that shows how to implement a q1q2 analysis, the default value for the *method* kwarg is overwritten with a user defined method *radius_cut_q*.
-A more detailed explanation can be found in the docs.
->>>>>>> b6aeef75
 
 .. code-block:: python
 
@@ -321,14 +297,10 @@
 This new data structure has lead to performance improvements in our whole codebase.
 The largest improvement is in accessing subsets of Atoms which is now over 40 times faster, see tab :ref:`tab:performance-accessing-gro`.
 
-<<<<<<< HEAD
 .. table:: Performance comparison of new AtomGroup data structures compared with the old Atom classes. Times are given in seconds, the test systems are vesicles using repeats from the `vesicle library`_ :cite:`Kenney:2015aa`. :label:`tab:performance-accessing-gro`
-=======
-.. table:: Performance comparison of your new AtomGroup data structures compared with the old Atom classes. Times are given in seconds, the test systems are vesicles using repeats from the `vesicle library`_. :label:`tab:performance-accessing-gro`
->>>>>>> b6aeef75
 
       +----------+----------+----------+
-      | # atoms  | Old IMPL | new IMPL |
+      | # atoms  | v0.15.0  | v0.16.0  |
       +==========+==========+==========+
       | 1.75 M   | 0.018    | 0.0005   |
       +----------+----------+----------+
@@ -341,7 +313,7 @@
    .. table:: Performance comparison of loading a topology file with 1.5 to 10 million atoms. Times are given in seconds, the test systems are vesicles using repeats from the `vesicle library`. :label:`tab:performance-loading-gro`
 
       +----------+----------------+----------+
-      |          | Old IMPL       | new IMPL |
+      |          | v0.15.0        | v0.16.0  |
       +==========+================+==========+
       | 1.75 M   | 17             | 5        |
       +----------+----------------+----------+
