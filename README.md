--- conflicted
+++ resolved
@@ -73,16 +73,14 @@
                      texlive-latex-extra texlive-fonts-recommended
 ```
 
-<<<<<<< HEAD
+ - Due to a bug in the Debian packaging of ``pdfannotextractor``, you may have
+   to execute ``pdfannotextractor --install`` to fetch the PDFBox library.
+
 ## Build Server
 
 Thanks to the great and wonderful Stefan van der Walt, there is a server online 
 building the open pull requests [here](http://nipy.bic.berkeley.edu:5000/). You may be 
 able to pull a built PDF for review from there.
-=======
- - Due to a bug in the Debian packaging of ``pdfannotextractor``, you may have
-   to execute ``pdfannotextractor --install`` to fetch the PDFBox library.
->>>>>>> 83fbe324
 
 ## For organizers
 
